# Run basic tests that check the objective value of the example against a prerecorded value.

@testitem "01_basic_single_node" tags = [:examples] setup = [TestExampleModule] begin
    TestExampleModule.check(; obj=525.0)
end

@testitem "02_advanced_single_node" tags = [:examples] setup = [TestExampleModule] begin
    TestExampleModule.check(; obj=1506.75)
end

@testitem "03_basic_two_nodes" tags = [:examples] setup = [TestExampleModule] begin
    TestExampleModule.check(; obj=1225.0)
end

@testitem "05_basic_two_nodes_1y" tags = [:examples] setup = [TestExampleModule] begin
    TestExampleModule.check(; obj=667437.8)
end

@testitem "06_recursion_h2" tags = [:examples] setup = [TestExampleModule] begin
    TestExampleModule.check(; obj=18790.8)
end

@testitem "07_csv_filestorage" tags = [:examples] setup = [TestExampleModule] begin
    TestExampleModule.check(; obj=667437.8)
end

@testitem "08_basic_investment" tags = [:examples] setup = [TestExampleModule] begin
    TestExampleModule.check(; obj=2015.6)
end

@testitem "09_csv_only" tags = [:examples] setup = [TestExampleModule] begin
    TestExampleModule.check(; obj=667437.8)
end

@testitem "10_basic_load_shedding" tags = [:examples] setup = [TestExampleModule] begin
    TestExampleModule.check(; obj=25000 + 1083.9)
end

@testitem "11_basic_unit_commitment" tags = [:examples] setup = [TestExampleModule] begin
    TestExampleModule.check(; obj=1570.0)
end

@testitem "12_incremental_efficiency" tags = [:examples] setup = [TestExampleModule] begin
    TestExampleModule.check(; obj=3570.0)
end

@testitem "15_varying_efficiency" tags = [:examples] setup = [TestExampleModule] begin
    TestExampleModule.check(; obj=2131435.8)
end

@testitem "16_noncore_components" tags = [:examples] setup = [Dependencies, TestExampleModule] begin
    model = TestExampleModule.check(; obj=4372.2)

    sp = JuMP.value.(get_component(model, "group").exp.setpoint)

    @test sum(sp) ≈ -0.25 atol = 0.01
    @test sum(abs.(sp)) ≈ 4.75 atol = 0.01
end

@testitem "17_varying_connection_capacity" tags = [:examples] setup = [TestExampleModule] begin
    TestExampleModule.check(; obj=300.0)
end

@testitem "18_addons" tags = [:examples] setup = [Dependencies, TestExampleModule] begin
    model = TestExampleModule.check(; obj=51.0)

    units = get_components(model; tagged=["ModifyMe"])
    @test all(JuMP.shadow_price.(units[1].con.example18) .≈ [-1, 0, 0, -1, -4])
    @test all(JuMP.shadow_price.(units[2].con.example18) .≈ [-2, 0, -1, -1, -5])
end

@testitem "25_global_parameters" tags = [:examples] setup = [TestExampleModule] begin
    TestExampleModule.check(; obj=50.0)
    TestExampleModule.check(; obj=100.0, parameters=Dict("demand" => 10))
end

@testitem "26_initial_states" tags = [:examples] setup = [TestExampleModule] begin
    TestExampleModule.check(; obj=150.0, parameters=Dict("store_initial_state" => 15))
    TestExampleModule.check(; obj=0.0, parameters=Dict("store_initial_state" => 50))
end

@testitem "27_piecewise_linear_costs" tags = [:examples] setup = [TestExampleModule] begin
    TestExampleModule.check(; obj=450.0)
end

@testitem "29_advanced_unit_commitment" tags = [:examples] setup = [TestExampleModule] begin
    TestExampleModule.check(; obj=7000.0)
end

# @testitem "30_representative_snapshots" tags = [:examples] setup = [TestExampleModule] begin
#     # TestExampleModule.check(; obj=319100.0)
#     model = TestExampleModule.run()
#     @test JuMP.objective_value(model) ≈ 319100.0 atol = 0.1 broken = true
#     # TODO: This is due to the Expression rework, that did not make use of aggregation in reading col@file values.
#     #       Re-implement, or remove if representative snapshots are re-implemented.
# end

@testitem "44_lossy_connections" tags = [:examples] setup = [TestExampleModule] begin
    TestExampleModule.check(; obj=1233.75)
end

# Run tests that manually check various outcomes of example models.

@testitem "04_soft_constraints" tags = [:examples] setup = [Dependencies, TestExampleModule] begin
    model = TestExampleModule.run()

    @test JuMP.value(model.ext[:_iesopt].model.objectives["total_cost"].expr) ≈ 2975.0 atol = 0.05
    @test sum(JuMP.value.(values(model.ext[:_iesopt].aux.soft_constraints_expressions))) ≈ 1
end

# NOTE: This example fails because it tries to read two snapshots from a CSV file containing only one row.
# model = JuMP.direct_model(HiGHS.Optimizer())
# generate!(model, joinpath(dir, "19_etdfs.iesopt.yaml"))
# optimize!(model)
# @test JuMP.objective_value(model) ≈ 95.7 atol = 0.1
# @test sum(JuMP.value.(values(model.ext[:_iesopt].aux.soft_constraints_expressions))) ≈ 0

@testitem "20_chp" tags = [:examples] setup = [Dependencies, TestExampleModule] begin
    model = TestExampleModule.check(; obj=16687.5)

    chp = get_component(model, "chp")
    gas = get_component(model, "create_gas")

    @test all(JuMP.value.(chp.power.exp.out_electricity) .== [2.75, 5.50, 7.00, 8.00, 9.00, 10.00, 5.00, 5.00, 9.00])
    @test all(JuMP.value.(chp.heat.exp.out_heat) .== [5.00, 10.00, 10.00, 10.00, 5.00, 0.00, 0.00, 5.00, 5.00])
    @test all(JuMP.value.(gas.exp.value) .== [9.375, 18.75, 22.5, 25.0, 25.0, 25.0, 12.5, 15.0, 25.0])
    @test maximum(abs.(JuMP.shadow_price.(chp.con.isofuel))) ≈ 850.0 atol = 0.1
end

# model = JuMP.direct_model(HiGHS.Optimizer())
# generate!(model, joinpath(dir, "21_aggregated_snapshots.iesopt.yaml"))
# optimize!(model)
# @test all(JuMP.value.(component(model, "buy").exp.value) .≈ [19.0 / 3.0, 3.0, 2.0])
# @test sum(JuMP.value.(values(model.ext[:_iesopt].aux.soft_constraints_expressions))) ≈ 0

@testitem "snapshots (22 and 23)" tags = [:examples] setup = [Dependencies, TestExampleModule] begin
    model = TestExampleModule.run("22_snapshot_weights")
    @test all(JuMP.value.(get_component(model, "buy").exp.value) .≈ [10.0, 6.0, 6.0, 0.0, 7.0, 4.0])

    obj_val_example_22 = JuMP.objective_value(model)

    TestExampleModule.check("23_snapshots_from_csv"; obj=obj_val_example_22)
end

# model = generate!(joinpath(dir, "24_linearized_optimal_powerflow.iesopt.yaml"))
# optimize!(model)
# @test JuMP.value(model.ext[:_iesopt].model.objectives["total_cost"].expr) ≈ 5333.16 atol = 0.05
# @test JuMP.objective_value(model) ≈ (50 * 10000 + 5333.16) atol = 0.05
# @test sum(JuMP.value.(values(model.ext[:_iesopt].aux.soft_constraints_expressions))) ≈ 50
# ac_flows = [
#     round(JuMP.value(component(model, conn).exp.pf_flow[1]); digits=3) for
#     conn in ["conn12", "conn23", "conn24", "conn34", "conn56", "conn57"]
# ]
# dc_flows = [round(JuMP.value(component(model, conn).var.flow[1]); digits=3) for conn in ["hvdc1", "hvdc2"]]
# @test all(ac_flows .== [133.368, -54.421, 187.789, 242.211, -50.0, 300.0])
# @test all(dc_flows .== [70.0, 250.0])

# todo: activate again, as soon as example is reworked
# model = JuMP.direct_model(HiGHS.Optimizer())
# generate!(model, joinpath(dir, "28_expressions.iesopt.yaml"))
# optimize!(model)
# @test JuMP.objective_value(model) ≈ 2000.0
# set_expression_term_value(component(model, "demand_value"), 1, [80 / 3, 100 / 3])
# optimize!(model)
# @test JuMP.objective_value(model) ≈ 2000.0

@testitem "31_exclusive_operation" tags = [:examples] setup = [Dependencies, TestExampleModule] begin
    model = TestExampleModule.run()

    @test JuMP.objective_value(model) ≈ -10.0
    @test JuMP.value.(get_component(model, "buy_id").exp.value) == [1, 0, 1, 0]
    @test JuMP.value.(get_component(model, "sell_id").exp.value) == [0, 1, 0, 1]
end

# Disabled, because Benders needs to modify Decisions (which is currently not possible due to immutability).
# @testset "Benders decomposition" begin
#     model = generate!(joinpath(PATH_EXAMPLES, "33_benders_investment.iesopt.yaml"))
#     optimize!(model)
#     _conventional_obj = JuMP.objective_value(model)
#     benders_data = benders(HiGHS.Optimizer, joinpath(PATH_EXAMPLES, "33_benders_investment.iesopt.yaml"))
#     _benders_obj = JuMP.objective_value(benders_data.main)
#     @test _conventional_obj ≈ _benders_obj atol = (_conventional_obj * 1e-4)

#     _conventional_obj = 91539936.2678  # too slow for the test
#     benders_data = benders(HiGHS.Optimizer, joinpath(PATH_EXAMPLES, "35_fixed_costs.iesopt.yaml"))
#     _benders_obj = JuMP.objective_value(benders_data.main)
#     @test _conventional_obj ≈ _benders_obj atol = (_conventional_obj * 1e-4)
# end

@testitem "37_certificates" tags = [:examples] setup = [Dependencies, TestExampleModule] begin
    model = TestExampleModule.run()

    @test JuMP.objective_value(model) ≈ 44376.75 atol = 0.01
    @test sum(JuMP.value.(get_component(model, "plant_gas").exp.in_gas)) ≈ 986.15 atol = 0.01
    @test sum(JuMP.value.(get_component(model, "electrolysis").exp.in_electricity)) ≈ 758.58 atol = 0.01
end

@testitem "47_disable_components" tags = [:examples] setup = [Dependencies, TestExampleModule] begin
    model_coupled = TestExampleModule.run(; parameters=Dict("mode" => "coupled"))
    model_individual = TestExampleModule.run(; parameters=Dict("mode" => "individual"))
    model_AT_DE = TestExampleModule.run(; parameters=Dict("mode" => "coupled", "enable_CH" => false))
    model_CH = TestExampleModule.run(; parameters=Dict("enable_DE" => false, "enable_AT" => false))

    @test JuMP.objective_value(model_coupled) <=
          JuMP.objective_value(model_AT_DE) + JuMP.objective_value(model_CH) <=
          JuMP.objective_value(model_individual)
end

@testitem "48_custom_results" tags = [:examples] setup = [Dependencies, TestExampleModule] begin
    model = TestExampleModule.check(; obj=981.17)

    setpoint = JuMP.value.(IESopt.get_component(model, "storage").exp.setpoint)
    @test sum(setpoint) ≈ -1.09 atol = 0.01
    @test minimum(setpoint) ≈ -4.65 atol = 0.01
    @test maximum(setpoint) ≈ 3.58 atol = 0.01
end

@testitem "49_csv_format" tags = [:examples] setup = [Dependencies, TestExampleModule] begin
    cfg = String(Assets.get_path("examples", "49_csv_formats.iesopt.yaml"))

    model = generate!(cfg)
    @test size(internal(model).input.files["data"]) == (8760, 9)

    optimize!(model)
    true_obj_val =
        JuMP.objective_value(IESopt.run(String(Assets.get_path("examples", "07_csv_filestorage.iesopt.yaml"))))
    @test JuMP.objective_value(model) ≈ true_obj_val

    @test size(
        internal(
            @test_logs (:error, "[generate] Error(s) during model generation") match_mode = :any generate!(
                cfg;
                config=Dict("files._csv_config" => Dict()),
            )
        ).input.files["data"],
    ) == (8760, 8)
end

@testitem "50_delayed_connections" tags = [:examples] setup = [TestExampleModule] begin
    model = TestExampleModule.check(; obj=0.0)

    river = internal(model).results.components["river"]
    weight = 0.25
    delay = 1 // 3
    d, r = divrem(delay, weight)
    for i in get_T(model)
        first_inflow = r / weight * river.exp.in[mod1(i - Int(d) - 1, end)]
        second_inflow = (1 - r / weight) * river.exp.in[mod1(i - Int(d), end)]
        @test river.exp.out[i] == first_inflow + second_inflow
    end
end

<<<<<<< HEAD
@testitem "51_parametric_expressions" tags = [:examples] setup = [Dependencies, TestExampleModule] begin
    fn_non_parametric = String(Assets.get_path("examples", "07_csv_filestorage.iesopt.yaml"))
    fn_parametric = String(Assets.get_path("examples", "51_parametric_expressions.iesopt.yaml"))

    model = generate!(fn_non_parametric; config=Dict("optimization.snapshots.count" => 168))
    optimize!(model)
    obj_val = JuMP.objective_value(model)

    model = generate!(fn_parametric)
    optimize!(model)
    @test JuMP.objective_value(model) ≈ obj_val atol = 1e-3

    modify!(get_component(model, "build").cost, 100)
    optimize!(model)
    @test JuMP.objective_value(model) ≈ (obj_val + 166.5) atol = 1e-3

    af = query(get_component(model, "plant_wind").availability_factor)
    @test maximum(af) ≈ 0.99 atol = 1e-3
    @test minimum(af) ≈ 0.00 atol = 1e-3

    modify!(get_component(model, "plant_wind").availability_factor, af .* 0.95)
    optimize!(model)
    @test JuMP.objective_value(model) > (obj_val + 166.5)

    modify!(get_component(model, "plant_wind").availability_factor, af)
    optimize!(model)
    @test JuMP.objective_value(model) ≈ (obj_val + 166.5) atol = 1e-3
=======
@testitem "52_simple_ev" tags = [:examples] setup = [Dependencies, TestExampleModule] begin
    model = TestExampleModule.check(; obj=5.7895)

    @test sum(JuMP.value.(get_component(model, "ev").var.state)) ≈ 762 atol = 1e-2
    @test all(JuMP.value.(get_component(model, "ev").var.state) .<= 55.0)
end

@testitem "53_grid_tariffs" tags = [:examples] setup = [Dependencies, TestExampleModule] begin
    model = TestExampleModule.check(; obj=15.3680)

    @test JuMP.value.(get_component(model, "tariff_power_consumption").var.value) ≈ 4.5738 atol = 1e-2
    @test sum(JuMP.value.(get_component(model, "ev").var.state)) ≈ 713.5135 atol = 1e-2
end

@testitem "54_simple_roomtemperature" tags = [:examples] setup = [Dependencies, TestExampleModule] begin
    model = TestExampleModule.check(; obj=2.4501)

    @test sum(JuMP.value.(get_component(model, "house").var.state)) ≈ 510.996 atol = 1e-2
end

@testitem "55_annuity" tags = [:examples] setup = [Dependencies, TestExampleModule] begin
    model = TestExampleModule.check(; obj=2_532_909.2063)

    @test JuMP.value.(get_component(model, "pipeline.invest").var.value) ≈ 42.0 atol = 1e-2
    @test get_component(model, "pipeline.invest").cost ≈ 60067.3621 atol = 1e-2
>>>>>>> ac9a4dca
end<|MERGE_RESOLUTION|>--- conflicted
+++ resolved
@@ -250,7 +250,6 @@
     end
 end
 
-<<<<<<< HEAD
 @testitem "51_parametric_expressions" tags = [:examples] setup = [Dependencies, TestExampleModule] begin
     fn_non_parametric = String(Assets.get_path("examples", "07_csv_filestorage.iesopt.yaml"))
     fn_parametric = String(Assets.get_path("examples", "51_parametric_expressions.iesopt.yaml"))
@@ -278,7 +277,8 @@
     modify!(get_component(model, "plant_wind").availability_factor, af)
     optimize!(model)
     @test JuMP.objective_value(model) ≈ (obj_val + 166.5) atol = 1e-3
-=======
+end
+
 @testitem "52_simple_ev" tags = [:examples] setup = [Dependencies, TestExampleModule] begin
     model = TestExampleModule.check(; obj=5.7895)
 
@@ -304,5 +304,4 @@
 
     @test JuMP.value.(get_component(model, "pipeline.invest").var.value) ≈ 42.0 atol = 1e-2
     @test get_component(model, "pipeline.invest").cost ≈ 60067.3621 atol = 1e-2
->>>>>>> ac9a4dca
 end